--- conflicted
+++ resolved
@@ -12,11 +12,8 @@
 New Features
 +++++++++++++
 
-<<<<<<< HEAD
 * Add computation of standard deviation in `eventrelated()` functions for *ECG_Rate_SD*, *EMG_Amplitude_SD*, *EOG_Rate_SD*, *PPG_Rate_SD*, *RSP_Rate_SD*, *RSP_Amplitude_SD*
-=======
 * Add labelling for interval related features if a dictionary of dataframes is passed
->>>>>>> b0db2499
 
 Fixes
 +++++++++++++
