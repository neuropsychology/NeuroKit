# -*- coding: utf-8 -*-
import pandas as pd

from .ecg_clean import ecg_clean
from .ecg_peaks import ecg_peaks
from .ecg_rate import ecg_rate
from .ecg_delineate import ecg_delineate
from .ecg_phase import ecg_phase
from .ecg_quality import ecg_quality


def ecg_process(ecg_signal, sampling_rate=1000, method="neurokit"):
    """Process an ECG signal.

    Convenience function that automatically processes an ECG signal.

    Parameters
    ----------
    ecg_signal : list, array or Series
        The raw ECG channel.
    sampling_rate : int
        The sampling frequency of `ecg_signal` (in Hz, i.e., samples/second).
        Defaults to 1000.
    method : str
        The processing pipeline to apply. Defaults to "neurokit".

    Returns
    -------
    signals : DataFrame
        A DataFrame of the same length as the `ecg_signal` containing the
        following columns:
        - *"ECG_Raw"*: the raw signal.
        - *"ECG_Clean"*: the cleaned signal.
        - *"ECG_R_Peaks"*: the R-peaks marked as "1" in a list of zeros.
        - *"ECG_Rate"*: heart rate interpolated between R-peaks.
        - *"ECG_P_Peaks"*: the P-peaks marked as "1" in a list of zeros
        - *"ECG_Q_Peaks"*: the Q-peaks marked as "1" in a list of zeros .
        - *"ECG_S_Peaks"*: the S-peaks marked as "1" in a list of zeros.
        - *"ECG_T_Peaks"*: the T-peaks marked as "1" in a list of zeros.
        - *"ECG_P_Onsets"*: the P-onsets marked as "1" in a list of zeros.
        - *"ECG_P_Offsets"*: the P-offsets marked as "1" in a list of zeros
                            (only when method in `ecg_delineate` is wavelet).
        - *"ECG_T_Onsets"*: the T-onsets marked as "1" in a list of zeros
                            (only when method in `ecg_delineate` is wavelet).
        - *"ECG_T_Offsets"*: the T-offsets marked as "1" in a list of zeros.
        - *"ECG_R_Onsets"*: the R-onsets marked as "1" in a list of zeros
                            (only when method in `ecg_delineate` is wavelet).
        - *"ECG_R_Offsets"*: the R-offsets marked as "1" in a list of zeros
                            (only when method in `ecg_delineate` is wavelet).
        - *"Atrial_Phase"*: cardiac phase, marked by "1" for systole
          and "0" for diastole.
        - *"Ventricular_Phase"*: cardiac phase, marked by "1" for systole
          and "0" for diastole.
          *"ECG_Atrial_PhaseCompletion"*: cardiac phase (atrial) completion,
          expressed in percentage (from 0 to 1), representing the stage of the
          current cardiac phase.
          *"ECG_Ventricular_PhaseCompletion"*: cardiac phase (ventricular)
          completion, expressed in percentage (from 0 to 1), representing the
          stage of the current cardiac phase.
    info : dict
        A dictionary containing the samples at which the R-peaks occur,
        accessible with the key "ECG_Peaks".

    See Also
    --------
    ecg_clean, ecg_findpeaks, ecg_fixpeaks, ecg_rate, ecg_plot

    Examples
    --------
    >>> import neurokit2 as nk
    >>>
    >>> ecg = nk.ecg_simulate(duration=15, sampling_rate=1000, heart_rate=80)
    >>> signals, info = nk.ecg_process(ecg, sampling_rate=1000)
    >>> nk.ecg_plot(signals)
    """
    ecg_cleaned = ecg_clean(ecg_signal,
                            sampling_rate=sampling_rate,
                            method=method)
    # R-peaks
    instant_peaks, rpeaks, = ecg_peaks(ecg_cleaned=ecg_cleaned,
                                       sampling_rate=sampling_rate,
                                       method=method,
                                       correct_artifacts=True)

    rate = ecg_rate(rpeaks,
                    sampling_rate=sampling_rate,
                    desired_length=len(ecg_cleaned))

    quality = ecg_quality(ecg_cleaned, rpeaks=None,
                          sampling_rate=sampling_rate)

    signals = pd.DataFrame({"ECG_Raw": ecg_signal,
                            "ECG_Clean": ecg_cleaned,
                            "ECG_Rate": rate,
                            "ECG_Quality": quality})

    # Additional info of the ecg signal
    delineate_signal, delineate_info = ecg_delineate(ecg_cleaned=ecg_cleaned,
                                             rpeaks=rpeaks,
                                             sampling_rate=sampling_rate)

    cardiac_phase = ecg_phase(ecg_cleaned=ecg_cleaned,
                              rpeaks=rpeaks,
                              delineate_info=delineate_info)

<<<<<<< HEAD
    signals = pd.concat([signals, instant_peaks, delineate_signal, cardiac_phase], axis=1)
=======
    signals = pd.concat([signals, instant_peaks,
                         delineated_signal, cardiac_phase], axis=1)
>>>>>>> 84d48364
    info = rpeaks
    return signals, info<|MERGE_RESOLUTION|>--- conflicted
+++ resolved
@@ -103,11 +103,7 @@
                               rpeaks=rpeaks,
                               delineate_info=delineate_info)
 
-<<<<<<< HEAD
     signals = pd.concat([signals, instant_peaks, delineate_signal, cardiac_phase], axis=1)
-=======
-    signals = pd.concat([signals, instant_peaks,
-                         delineated_signal, cardiac_phase], axis=1)
->>>>>>> 84d48364
+
     info = rpeaks
     return signals, info