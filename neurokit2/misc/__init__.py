"""Submodule for NeuroKit.

isort:skip_file (since isort-ing the imports generates circular imports)

"""

from ._warnings import NeuroKitWarning
from .random import check_rng, get_children_rng, spawn_rng
from .check_type import check_type
from .copyfunction import copyfunction
from .expspace import expspace
from .find_closest import find_closest
from .find_consecutive import find_consecutive
from .find_groups import find_groups
from .find_knee import find_knee
from .find_outliers import find_outliers
from .find_plateau import find_plateau
from .listify import listify
from .parallel_run import parallel_run
from .progress_bar import progress_bar
from .replace import replace
from .type_converters import as_vector
from .report import create_report


__all__ = [
    "listify",
    "find_closest",
    "find_consecutive",
    "find_groups",
    "find_knee",
    "as_vector",
    "expspace",
    "replace",
    "NeuroKitWarning",
    "check_type",
    "find_outliers",
    "parallel_run",
    "progress_bar",
    "find_plateau",
    "copyfunction",
<<<<<<< HEAD
    "check_rng",
    "get_children_rng",
    "spawn_rng",
=======
    "create_report",
>>>>>>> 7a916bd3
]<|MERGE_RESOLUTION|>--- conflicted
+++ resolved
@@ -39,11 +39,8 @@
     "progress_bar",
     "find_plateau",
     "copyfunction",
-<<<<<<< HEAD
     "check_rng",
     "get_children_rng",
     "spawn_rng",
-=======
     "create_report",
->>>>>>> 7a916bd3
 ]