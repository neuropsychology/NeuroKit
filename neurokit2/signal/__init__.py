--- conflicted
+++ resolved
@@ -28,11 +28,8 @@
 from .signal_smooth import signal_smooth
 from .signal_surrogate import signal_surrogate
 from .signal_synchrony import signal_synchrony
-<<<<<<< HEAD
 from .signal_templatequality import signal_templatequality
-=======
 from .signal_tidypeaksonsets import signal_tidypeaksonsets
->>>>>>> 1141a05b
 from .signal_timefrequency import signal_timefrequency
 from .signal_zerocrossings import signal_zerocrossings
 
@@ -64,11 +61,8 @@
     "signal_decompose",
     "signal_recompose",
     "signal_surrogate",
-<<<<<<< HEAD
     "signal_templatequality",
-=======
     "signal_tidypeaksonsets",
->>>>>>> 1141a05b
     "signal_timefrequency",
     "signal_sanitize",
     "signal_flatline",
