--- conflicted
+++ resolved
@@ -137,13 +137,8 @@
             filtered = _signal_filter_fir(signal, sampling_rate, lowcut, highcut, window_size=window_size)
         else:
             raise ValueError(
-<<<<<<< HEAD
-                "NeuroKit error: signal_filter(): 'method' should be ",
-                "one of 'powerline', 'butterworth', 'butterworth_ba', 'bessel',",
-=======
-                "NeuroKit error: signal_filter(): 'method' should be"
-                " one of 'butterworth', 'butterworth_ba', 'bessel',"
->>>>>>> 6e51f8b4
+                "NeuroKit error: signal_filter(): 'method' should be",
+                " one of 'butterworth', 'butterworth_ba', 'bessel',",
                 " 'savgol' or 'fir'."
             )
     return filtered
