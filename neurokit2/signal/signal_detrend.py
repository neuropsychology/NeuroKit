--- conflicted
+++ resolved
@@ -43,14 +43,11 @@
         Only used if ``method`` is "loess". The parameter which controls the degree of smoothing.
     window : float
         Only used if ``method`` is "locreg". The detrending ``window`` should correspond to the
-<<<<<<< HEAD
         sample rate divided by the desired low frequency band to remove (window=sample_rate / frequency) .
         For instance, to remove frequencies below 0.67Hz for a signal sampled at 1000Hz, a window
         of the size round(1000 / 0.67) = ``1.5*1000`` should be used.
-=======
         desired low frequency band to remove (for instance, ``1.5`` will remove frequencies below
         1.5Hz).
->>>>>>> a4307714
     stepsize : float
         Only used if ``method`` is ``"locreg"``.
     components : list
