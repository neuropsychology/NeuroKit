# -*- coding: utf-8 -*-
from warnings import warn

import numpy as np

from ..epochs.eventrelated_utils import (
    _eventrelated_addinfo,
    _eventrelated_rate,
    _eventrelated_sanitizeinput,
    _eventrelated_sanitizeoutput,
)
from ..misc import NeuroKitWarning


<<<<<<< HEAD
def rsp_eventrelated(epochs, silent=False, time_start=None, time_end=None):
=======
def rsp_eventrelated(epochs, silent=False, subepoch_rate=[None, None]):
>>>>>>> 0f50aa4b
    """Performs event-related RSP analysis on epochs.

    Parameters
    ----------
    epochs : Union[dict, pd.DataFrame]
        A dict containing one DataFrame per event/trial, usually obtained via `epochs_create()`,
        or a DataFrame containing all epochs, usually obtained via `epochs_to_df()`.
    silent : bool
        If True, silence possible warnings.
<<<<<<< HEAD
    time_start : int
        A smaller epoch within the epoch of an event can be specified.
        The RSP rate-related features of this "sub-epoch" (e.g., RSP_Rate, RSP_Rate_Max),
        relative to the baseline (where applicable), will be computed. time_start is the start of
        this "sub-epoch", in seconds, e.g., time_start = 1. Defaults to None.
    time_end : int
        time_end is the end of the "sub-epoch". Defaults to None.
=======
    subepoch_rate : list
        A smaller "sub-epoch" within the epoch of an event can be specified.
        The ECG rate-related features of this "sub-epoch" (e.g., RSP_Rate, RSP_Rate_Max),
        relative to the baseline (where applicable), will be computed. The first value of the list specifies
        the start of the sub-epoch and the second specifies the end of the sub-epoch (in seconds),
        e.g., subepoch_rate = [1, 3] or subepoch_rate = [1, None]. Defaults to [None, None].
>>>>>>> 0f50aa4b

    Returns
    -------
    DataFrame
        A dataframe containing the analyzed RSP features for each epoch,
        with each epoch indicated by the `Label` column (if not
        present, by the `Index` column). The analyzed features
        consist of the following:
        - *"RSP_Rate_Max"*: the maximum respiratory rate after stimulus onset.
        - *"RSP_Rate_Min"*: the minimum respiratory rate after stimulus onset.
        - *"RSP_Rate_Mean"*: the mean respiratory rate after stimulus onset.
        - *"RSP_Rate_Max_Time"*: the time at which maximum respiratory rate occurs.
        - *"RSP_Rate_Min_Time"*: the time at which minimum respiratory rate occurs.
        - *"RSP_Amplitude_Max"*: the maximum respiratory amplitude after stimulus onset.
        - *"RSP_Amplitude_Min"*: the minimum respiratory amplitude after stimulus onset.
        - *"RSP_Amplitude_Mean"*: the mean respiratory amplitude after stimulus onset.
        - *"RSP_Phase"*: indication of whether the onset of the event concurs with respiratory
        inspiration (1) or expiration (0).
        - *"RSP_PhaseCompletion"*: indication of the stage of the current respiration phase (0 to 1)
        at the onset of the event.

    See Also
    --------
    events_find, epochs_create, bio_process

    Examples
    ----------
    >>> import neurokit2 as nk
    >>>
    >>> # Example with simulated data
    >>> rsp, info = nk.rsp_process(nk.rsp_simulate(duration=120))
    >>> epochs = nk.epochs_create(rsp, events=[5000, 10000, 15000], epochs_start=-0.1, epochs_end=1.9)
    >>>
    >>> # Analyze
    >>> rsp1 = nk.rsp_eventrelated(epochs)
    >>> rsp1 #doctest: +SKIP
    >>>
    >>> # Example with real data
    >>> data = nk.data("bio_eventrelated_100hz")
    >>>
    >>> # Process the data
    >>> df, info = nk.bio_process(rsp=data["RSP"], sampling_rate=100)
    >>> events = nk.events_find(data["Photosensor"], threshold_keep='below',
    ...                         event_conditions=["Negative", "Neutral", "Neutral", "Negative"])
    >>> epochs = nk.epochs_create(df, events, sampling_rate=100, epochs_start=-0.1, epochs_end=2.9)
    >>>
    >>> # Analyze
    >>> rsp2 = nk.rsp_eventrelated(epochs)
    >>> rsp2 #doctest: +SKIP

    """
    # Sanity checks
    epochs = _eventrelated_sanitizeinput(epochs, what="rsp", silent=silent)

    # Extract features and build dataframe
    data = {}  # Initialize an empty dict
    for i in epochs.keys():

        data[i] = {}  # Initialize empty container

        # Rate
<<<<<<< HEAD
        data[i] = _eventrelated_rate(epochs[i], data[i], var="RSP_Rate", time_start=time_start, time_end=time_end)
=======
        data[i] = _eventrelated_rate(epochs[i], data[i], var="RSP_Rate", subepoch_rate=subepoch_rate)
>>>>>>> 0f50aa4b

        # Amplitude
        data[i] = _rsp_eventrelated_amplitude(epochs[i], data[i])

        # Inspiration
        data[i] = _rsp_eventrelated_inspiration(epochs[i], data[i])

        # Fill with more info
        data[i] = _eventrelated_addinfo(epochs[i], data[i])

    df = _eventrelated_sanitizeoutput(data)

    return df


# =============================================================================
# Internals
# =============================================================================


def _rsp_eventrelated_amplitude(epoch, output={}):

    # Sanitize input
    if "RSP_Amplitude" not in epoch:
        warn(
            "Input does not have an `RSP_Amplitude` column."
            " Will skip all amplitude-related features.",
            category=NeuroKitWarning
        )
        return output

    # Get baseline
    if np.min(epoch.index.values) <= 0:
        baseline = epoch["RSP_Amplitude"][epoch.index <= 0].values
        signal = epoch["RSP_Amplitude"][epoch.index > 0].values
    else:
        baseline = epoch["RSP_Amplitude"][np.min(epoch.index.values) : np.min(epoch.index.values)].values
        signal = epoch["RSP_Amplitude"][epoch.index > np.min(epoch.index)].values

    # Max / Min / Mean
    output["RSP_Amplitude_Max"] = np.max(signal) - np.mean(baseline)
    output["RSP_Amplitude_Min"] = np.min(signal) - np.mean(baseline)
    output["RSP_Amplitude_Mean"] = np.mean(signal) - np.mean(baseline)

    return output


def _rsp_eventrelated_inspiration(epoch, output={}):

    # Sanitize input
    if "RSP_Phase" not in epoch:
        warn(
            "Input does not have an `RSP_Phase` column."
            " Will not indicate whether event onset concurs with inspiration.",
            category=NeuroKitWarning
        )
        return output

    # Indication of inspiration
    output["RSP_Phase"] = epoch["RSP_Phase"][epoch.index > 0].iloc[0]
    output["RSP_Phase_Completion"] = epoch["RSP_Phase_Completion"][epoch.index > 0].iloc[0]

    return output<|MERGE_RESOLUTION|>--- conflicted
+++ resolved
@@ -3,20 +3,14 @@
 
 import numpy as np
 
-from ..epochs.eventrelated_utils import (
-    _eventrelated_addinfo,
-    _eventrelated_rate,
-    _eventrelated_sanitizeinput,
-    _eventrelated_sanitizeoutput,
-)
+from ..epochs.eventrelated_utils import (_eventrelated_addinfo,
+                                         _eventrelated_rate,
+                                         _eventrelated_sanitizeinput,
+                                         _eventrelated_sanitizeoutput)
 from ..misc import NeuroKitWarning
 
 
-<<<<<<< HEAD
-def rsp_eventrelated(epochs, silent=False, time_start=None, time_end=None):
-=======
 def rsp_eventrelated(epochs, silent=False, subepoch_rate=[None, None]):
->>>>>>> 0f50aa4b
     """Performs event-related RSP analysis on epochs.
 
     Parameters
@@ -26,22 +20,12 @@
         or a DataFrame containing all epochs, usually obtained via `epochs_to_df()`.
     silent : bool
         If True, silence possible warnings.
-<<<<<<< HEAD
-    time_start : int
-        A smaller epoch within the epoch of an event can be specified.
-        The RSP rate-related features of this "sub-epoch" (e.g., RSP_Rate, RSP_Rate_Max),
-        relative to the baseline (where applicable), will be computed. time_start is the start of
-        this "sub-epoch", in seconds, e.g., time_start = 1. Defaults to None.
-    time_end : int
-        time_end is the end of the "sub-epoch". Defaults to None.
-=======
     subepoch_rate : list
         A smaller "sub-epoch" within the epoch of an event can be specified.
         The ECG rate-related features of this "sub-epoch" (e.g., RSP_Rate, RSP_Rate_Max),
         relative to the baseline (where applicable), will be computed. The first value of the list specifies
         the start of the sub-epoch and the second specifies the end of the sub-epoch (in seconds),
         e.g., subepoch_rate = [1, 3] or subepoch_rate = [1, None]. Defaults to [None, None].
->>>>>>> 0f50aa4b
 
     Returns
     -------
@@ -103,11 +87,7 @@
         data[i] = {}  # Initialize empty container
 
         # Rate
-<<<<<<< HEAD
-        data[i] = _eventrelated_rate(epochs[i], data[i], var="RSP_Rate", time_start=time_start, time_end=time_end)
-=======
         data[i] = _eventrelated_rate(epochs[i], data[i], var="RSP_Rate", subepoch_rate=subepoch_rate)
->>>>>>> 0f50aa4b
 
         # Amplitude
         data[i] = _rsp_eventrelated_amplitude(epochs[i], data[i])
