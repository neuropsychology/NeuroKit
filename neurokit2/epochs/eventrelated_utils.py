--- conflicted
+++ resolved
@@ -73,11 +73,7 @@
     return df
 
 
-<<<<<<< HEAD
-def _eventrelated_rate(epoch, output={}, var="ECG_Rate", time_start=None, time_end=None):
-=======
 def _eventrelated_rate(epoch, output={}, var="ECG_Rate", subepoch_rate=[None, None]):
->>>>>>> 0f50aa4b
 
     # Sanitize input
     colnames = epoch.columns.values
@@ -94,52 +90,6 @@
     baseline = epoch[var].iloc[zero]
 
     # Create smaller epoch within epoch provided when applicable
-<<<<<<< HEAD
-    # Sanitize time_start and time_end format
-    if isinstance(time_start, dict):
-        if var not in time_start.keys():
-            time_start = None
-            warn(
-                "`time_start` for `" + var + "` is not provided. "
-                "If it's intentional, set `time_start` for `" + var + "` to None to silent this warning.",
-                category=NeuroKitWarning
-                )
-        else:
-            time_start = time_start[var]
-    if isinstance(time_end, dict):
-        if var not in time_end.keys():
-            time_end = None
-            warn(
-                "`time_end` for `" + var + "` is not provided. "
-                "If it's intentional, set `time_end` for `" + var + "` to None to silent this warning.",
-                category=NeuroKitWarning
-                )
-        else:
-            time_end = time_end[var]
-
-    # Normal behaviour if time_start and time_end are both None
-    if time_start is None and time_end is None:
-        signal = epoch[var].values[zero + 1 : :]
-        index = epoch.index.values[zero + 1 : :]
-    else:
-        # Sanitize time_start and time_end values
-        if time_start is None:
-            time_start = epoch.index.values[zero]  # set time_start to time zero
-        if time_end is None:
-            time_end = epoch.index.values[-1]
-        if time_start < np.min(epoch.index.values):
-            time_start = epoch.index.values[0]
-            warn(
-                "`time_start` provided for `" + var + "` is earlier than the start of the epoch. "
-                "For this analysis, `time_start` is set to the start of the epoch.",
-                category=NeuroKitWarning
-                )
-        if time_end > np.max(epoch.index.values):
-            time_end = epoch.index.values[-1]
-            warn(
-                "`time_end` provided for `" + var + "` is later than the end of the epoch. "
-                "For this analysis, `time_end` is set to the end of the epoch.",
-=======
     # Sanitize rate_start and rate_end format
     if isinstance(subepoch_rate, dict):
         if var not in subepoch_rate.keys():
@@ -189,22 +139,14 @@
             warn(
                 "`rate_end` provided for `" + var + "` is later than the end of the epoch. "
                 "For this analysis, `rate_end` is set to the end of the epoch.",
->>>>>>> 0f50aa4b
                 category=NeuroKitWarning
                 )
 
         # Truncate a smaller epoch within the input epoch
-<<<<<<< HEAD
-        epoch_start = find_closest(time_start, epoch.index.values, return_index=True)
-        epoch_end = find_closest(time_end, epoch.index.values, return_index=True)
-        signal = epoch[var].values[epoch_start : epoch_end + 1]
-        index = epoch.index.values[epoch_start : epoch_end + 1]
-=======
         epoch_start = find_closest(rate_start, epoch.index.values, return_index=True)
         epoch_end = find_closest(rate_end, epoch.index.values, return_index=True)
         signal = epoch[var].values[epoch_start + 1 : epoch_end + 1]
         index = epoch.index.values[epoch_start + 1 : epoch_end + 1]
->>>>>>> 0f50aa4b
 
     # Max / Min / Mean
     output[var + "_Baseline"] = baseline
