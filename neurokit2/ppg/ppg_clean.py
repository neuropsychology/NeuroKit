--- conflicted
+++ resolved
@@ -66,7 +66,6 @@
     * Nabian, M., Yin, Y., Wormwood, J., Quigley, K. S., Barrett, L. F., & Ostadabbas, S. (2018).
       An open-source feature extraction tool for the analysis of peripheral physiological data.
       IEEE Journal of Translational Engineering in Health and Medicine, 6, 1-11.
-<<<<<<< HEAD
     * Langevin, A., Bégin, W., Lavallière, M., Beaulieu, L.-D., Menelas, B.-D. J., Gaboury, S.,
       et al. (2021). “Criterion validation of an open-source wearable physiological sensors device,”
       in Proceedings of the 9th International Conference on Sport Sciences Research and Technology
@@ -74,11 +73,9 @@
     * Vorreuther, A., Tagalidou, N., & Vukelić, M. (2025). Validation of the EmotiBit wearable
       sensor for heart-based measures under varying workload conditions. Front Neuroergonomics,
       6, 1585469.
-=======
     * M. Elgendi, I. Norton, M. Brearley, D. Abbott, and D. Schuurmans (2013).
       Systolic peak detection in acceleration photoplethysmograms measured from emergency responders
       in tropical conditions. PLoS ONE, 8(10), 1–11.
->>>>>>> 3acd7f75
 
     """
     ppg_signal = as_vector(ppg_signal)
